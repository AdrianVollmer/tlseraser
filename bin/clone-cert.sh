#!/bin/bash
# Adrian Vollmer, SySS GmbH 2017-2019
# Reference:
# https://security.stackexchange.com/questions/127095/manually-walking-through-the-signature-validation-of-a-certificate
#
# MIT License
#
# Copyright (c) 2017-2019 Adrian Vollmer, SySS GmbH
#
# Permission is hereby granted, free of charge, to any person obtaining a copy
# of this software and associated documentation files (the "Software"), to
# deal in the Software without restriction, including without limitation the
# rights to use, copy, modify, merge, publish, distribute, sublicense, and/or
# sell copies of the Software, and to permit persons to whom the Software is
# furnished to do so, subject to the following conditions:
#
# The above copyright notice and this permission notice shall be included in
# all copies or substantial portions of the Software.
#
# THE SOFTWARE IS PROVIDED "AS IS", WITHOUT WARRANTY OF ANY KIND, EXPRESS OR
# IMPLIED, INCLUDING BUT NOT LIMITED TO THE WARRANTIES OF MERCHANTABILITY,
# FITNESS FOR A PARTICULAR PURPOSE AND NONINFRINGEMENT. IN NO EVENT SHALL THE
# AUTHORS OR COPYRIGHT HOLDERS BE LIABLE FOR ANY CLAIM, DAMAGES OR OTHER
# LIABILITY, WHETHER IN AN ACTION OF CONTRACT, TORT OR OTHERWISE, ARISING
# FROM, OUT OF OR IN CONNECTION WITH THE SOFTWARE OR THE USE OR OTHER DEALINGS
# IN THE SOFTWARE.

set -e

DIR="/tmp"
SCRIPT_DIR="$( cd "$( dirname "${BASH_SOURCE[0]}" )" && pwd )"
DEBUG=false

function usage(){
cat <<EOF
Usage: $0 [options] [<sni>@]<host>:<port>|<pem-file>
(Author: Adrian Vollmer, SySS GmbH 2017-2019)

Clone an X509 certificate. The cloned certificate and the corresponding key
will be located in <DIR>. Their filenames make up the output of this script.

The mandatory argument can either be the path of an x509 certifcate in PEM
format, or a host name and a port number separated by a colon. Optionally, you
can precede this by a servername and an '@' if you want to specify the name
of the virtual host via SNI.

Optional parameters:

    -d=<DIR>, --directory=<DIR>:
        The directory in which to save the certificates and keys (default: /tmp)

    -r, --reuse-keys:
        Reuse previously generated suitable keys located in <DIR> for better
        performance

    -c=<CERT>, --cert=<CERT>:
        The path to a certificate in PEM format with which to sign the host
        certificate. The result will then not be cloned (i.e. seem fields
        will be different, in particular the issuer), but it will be a valid
        certificate which will be trusted by the victim if they trust
        <CERT>. You must supply a matching <KEY>.

    -k=<KEY>, --key=<KEY>:
        The path to a key in PEM format matching <CERT>

    --debug:
        Print debug messages

    -h, --help:
        Print this message and quit

EOF
}

if [ "$1" = "" ] ; then
    usage
    exit 1
fi

ISSUER_CERT=""
ISSUER_KEY=""
REUSE_KEYS=false
for i in "$@" ; do
    case $i in
            -d=*|--directory=*)
            DIR="${i#*=}"
            shift # past argument=value
        ;;
            -c=*|--cert=*)
            ISSUER_CERT="${i#*=}"
            shift # past argument=value
        ;;
            -k=*|--key=*)
            ISSUER_KEY="${i#*=}"
            shift # past argument=value
        ;;
            -r|--reuse-keys)
            REUSE_KEYS=true
            shift # past argument=value
        ;;
            --debug)
            DEBUG=true
            shift # past argument=value
            # set -x
        ;;
            -h|--help)
            usage
            exit 0
        ;;
            -*)
            echo "Unknown option: $i"
            exit 1
        ;;
        *)
            break      # unknown option
        ;;
    esac
done

# set some variables
HOST="$1"
mkdir -p "$DIR"

EC_PARAMS=$(cat <<'END_HEREDOC'
-----BEGIN EC PARAMETERS-----
MIIBogIBATBMBgcqhkjOPQEBAkEAqt2duNvpxIs/1OauM8n8B8swjbOzydIO1mOc
ynAzCHF9TZsAm8ZoQq7NoSrmo4DmKIH/Ly2CxoUoqmBWWDpI8zCBhARAqt2duNvp
xIs/1OauM8n8B8swjbOzydIO1mOcynAzCHF9TZsAm8ZoQq7NoSrmo4DmKIH/Ly2C
xoUoqmBWWDpI8ARAfLu8+UQc+rduGJDkaITq4yH3DAvLSYFSeJdQS+w+NqYrzfoj
BJdlQPZFAIXy2uFFwiVTtGV2NokYDqJXGGdCPgSBgQRkDs5cEniHF7nBugbLwqb+
uoWEJFjFbd6dsXWNOcAxPYK6UXNc2z6kmap3p9aUOmT3o/Jf4m8GtRuqJpb6kDXa
W1NL1ZX1rw+iyJI3bISs4btOMBm3FjTAETEVnK4DzunZkyGEvu8ha9cd8trfhqYn
MG7P+W27i6zhmLYeAPizMgJBAKrdnbjb6cSLP9TmrjPJ/AfLMI2zs8nSDtZjnMpw
MwhwVT5cQUypJhlBhmEZf6wQRx2x04EIXdrdtYeWgpypAGkCAQE=
-----END EC PARAMETERS-----
END_HEREDOC
)

<<<<<<< HEAD
EC_PARAMS=$(cat <<'END_HEREDOC'
-----BEGIN EC PARAMETERS-----
MIIBogIBATBMBgcqhkjOPQEBAkEAqt2duNvpxIs/1OauM8n8B8swjbOzydIO1mOc
ynAzCHF9TZsAm8ZoQq7NoSrmo4DmKIH/Ly2CxoUoqmBWWDpI8zCBhARAqt2duNvp
xIs/1OauM8n8B8swjbOzydIO1mOcynAzCHF9TZsAm8ZoQq7NoSrmo4DmKIH/Ly2C
xoUoqmBWWDpI8ARAfLu8+UQc+rduGJDkaITq4yH3DAvLSYFSeJdQS+w+NqYrzfoj
BJdlQPZFAIXy2uFFwiVTtGV2NokYDqJXGGdCPgSBgQRkDs5cEniHF7nBugbLwqb+
uoWEJFjFbd6dsXWNOcAxPYK6UXNc2z6kmap3p9aUOmT3o/Jf4m8GtRuqJpb6kDXa
W1NL1ZX1rw+iyJI3bISs4btOMBm3FjTAETEVnK4DzunZkyGEvu8ha9cd8trfhqYn
MG7P+W27i6zhmLYeAPizMgJBAKrdnbjb6cSLP9TmrjPJ/AfLMI2zs8nSDtZjnMpw
MwhwVT5cQUypJhlBhmEZf6wQRx2x04EIXdrdtYeWgpypAGkCAQE=
-----END EC PARAMETERS-----
END_HEREDOC
)


if [[ ! -z $COMPROMISED_KEY ]] ; then
    if [[ ! -f $COMPROMISED_KEY ]] ; then
        echo "File not found: $COMPROMISED_KEY" >&2
        exit 1
    fi
fi
=======
>>>>>>> fc13b296

set -u

if [[ -f "$HOST" ]] ; then
    CERTNAME="$(basename "$HOST")"
else
    CERTNAME="$HOST"
    SNI="${HOST%%@*}"
    if [ ! $SNI = $HOST ] ; then
        HOST="${HOST##*@}"
    fi
fi
rm -f "$DIR/${CERTNAME}_"*

function die () {
    echo "$1" >&2
    exit 1
}

function debug () {
    if [ $DEBUG = true ] ; then
        echo "$1" >&2
    fi
}

function generate_rsa_key () {
    # create new RSA private/public key pair (re-use private key if applicable)
    local KEY_LEN="$1"
    local MY_PRIV_KEY="$2"
    local NEW_MODULUS=""

    if [[ $REUSE_KEYS = true ]] && [[ -f "$DIR/RSA_$KEY_LEN" ]] ; then
        debug "Reusing RSA key"
        cp "$DIR/RSA_$KEY_LEN" "$MY_PRIV_KEY"
    else
        debug "Generating RSA key"
        openssl genrsa -out "$MY_PRIV_KEY" "$KEY_LEN" 2> /dev/null
        cp "$MY_PRIV_KEY" "$DIR/RSA_$KEY_LEN"
    fi

    NEW_MODULUS="$(openssl rsa -in "$MY_PRIV_KEY" -pubout 2> /dev/null \
        | openssl rsa -pubin -noout -modulus \
        | sed 's/Modulus=//' | tr "[:upper:]" "[:lower:]" )"
    printf "%s" "$NEW_MODULUS"
}

function generate_ec_key () {
    # create new EC private/public key pair (re-use private key if applicable)
    local EC_PARAM_NAME="$1"
    local MY_PRIV_KEY="$2"

    if [[ $REUSE_KEYS = true ]] && [[ -f "$DIR/EC" ]] ; then
        debug "Reusing EC key"
        cp "$DIR/EC" "$MY_PRIV_KEY"
    else
        debug "Generating EC key"
        openssl ecparam -name $EC_PARAM_NAME -genkey -out "$MY_PRIV_KEY" 2> /dev/null
        cp "$MY_PRIV_KEY" "$DIR/EC"
    fi

    offset="$(openssl ec -in "$MY_PRIV_KEY" 2> /dev/null \
        | openssl asn1parse \
        | tail -n1 |sed 's/ \+\([0-9]\+\):.*/\1/')"
    NEW_MODULUS="$(openssl ec -in "$MY_PRIV_KEY" 2> /dev/null \
        | openssl asn1parse -offset $offset -noout \
            -out >(dd bs=1 skip=2 2> /dev/null | hexlify))"

    printf "%s" "$NEW_MODULUS"
}

function parse_certs () {
    # read the output of s_client via stdin and clone each cert
    # from https://stackoverflow.com/questions/45243785/script-wrapper-for-openssl-which-will-download-an-entire-certificate-chain-and
    nl=$'\n'

    state=begin
    counter=0
    while IFS= read -r line ; do
        case "$state;$line" in
          "begin;-----BEGIN CERTIFICATE-----" )
            # A certificate is about to begin!
            state=reading
            current_cert="$line"
            ;;

          "reading;-----END CERTIFICATE-----" )
            # Last line of a cert; save it and get ready for the next
            current_cert+="${current_cert:+$nl}$line"

            # ...and save it
            if [ ! -z "$current_cert" ] ; then
                printf "%s" "$current_cert" > "$DIR/${CERTNAME}_$counter"
            else
                echo "Error while parsing certificate" >&2
                exit 1
            fi
            counter=$((counter+=1))

            state=begin
            current_cert=""
            ;;

          "reading;"* )
            # Otherwise, it's a normal part of a cert; accumulate it to be
            # written out when we see the end
            current_cert+="$nl$line"
            ;;
        esac
    done
}

function oid() {
    # https://bugzil.la/1064636
    case "$1" in
        # "300d06092a864886f70d0101020500")
        # ;;md2WithRSAEncryption
        "300b06092a864886f70d01010b") echo sha256
        ;;#sha256WithRSAEncryption
        "300b06092a864886f70d010105") echo sha1
        ;;#sha1WithRSAEncryption
        "300d06092a864886f70d01010c0500") echo sha384
        ;;#sha384WithRSAEncryption
        "300a06082a8648ce3d040303") echo sha384
        ;;#ecdsa-with-SHA384
        "300a06082a8648ce3d040302") echo sha256
        ;;#ecdsa-with-SHA256
        "300d06092a864886f70d0101040500") echo md5
        ;;#md5WithRSAEncryption
        "300d06092a864886f70d01010d0500") echo sha512
        ;;#sha512WithRSAEncryption
        "300d06092a864886f70d01010b0500") echo sha256
        ;;#sha256WithRSAEncryption
        "300d06092a864886f70d0101050500") echo sha1
        ;;#sha1WithRSAEncryption
        *) echo "Unknow Hash Algorithm OID: $1" >&2
            exit 1
        ;;
    esac
}


function hexlify(){
    xxd -p | tr -d '\n'
}

function unhexlify(){
    xxd -p -r
}

function asn1-bitstring(){
    # https://docs.microsoft.com/en-us/windows/desktop/seccertenroll/about-bit-string
    data=$1
    len=$((${#data}/2+1))
    if [ $len -le 127 ] ; then
        len=$(printf "%02x" $len)
    else
        if [ $len -lt 256 ] ; then
            len=$(printf "81%02x" $len)
        else
            len=$(printf "82%04x" $len)
        fi
    fi
    printf "03%s00%s" $len $data
}
<<<<<<< HEAD

=======
>>>>>>> fc13b296

function extract-values () {
    # extract all the values we need from the original cert
    SUBJECT="$(openssl x509 -in "$CERT" -noout -subject \
        | sed 's/.* CN = //g')"
    ISSUER="$(openssl x509 -in "$CERT" -noout -issuer \
        | sed 's/.* CN = //g')"
    ISSUER_DN="$(openssl x509 -in "$CERT" -noout -issuer -nameopt compat \
        | sed 's/^issuer=//')"
    SUBJECT_DN="$(openssl x509 -in "$CERT" -noout -subject -nameopt compat \
        | sed 's/^subject=//')"

    SELF_SIGNED=false
    [[ $ISSUER_DN = $SUBJECT_DN ]] && SELF_SIGNED=true
    debug "self-signed: $SELF_SIGNED"

    SERIAL="$(openssl x509 -in "$CERT" -noout -serial \
        | sed 's/serial=//g' | tr '[A-F]' '[a-f]')"

    AUTH_KEY_IDENTIFIER="$(openssl asn1parse -in "$CERT" \
        | grep -A1 ":X509v3 Authority Key Identifier" | tail -n1 \
        | sed 's/.*\[HEX DUMP\]://')"
}

function clone_cert () {
    local CERT="$1"
    extract-values

    # if it is not self-signed and we have no compromised CA, change the
    # issuer or no browser will allow an exception.
    # it needs to stay the same length though.
    # also, the serial needs to be changed, because browsers keep track of
    # that.
    if [[ $SELF_SIGNED = false ]]; then
        if [[ $ISSUER =~ I ]] ; then
            NEW_ISSUER=$(printf "%s" "$ISSUER" | sed "s/I/l/")
        elif [[ $ISSUER =~ l ]] ; then
            NEW_ISSUER=$(printf "%s" "$ISSUER" | sed "s/l/I/")
        elif [[ $ISSUER =~ O ]] ; then
            NEW_ISSUER=$(printf "%s" "$ISSUER" | sed "s/O/0/")
        elif [[ $ISSUER =~ 0 ]] ; then
            NEW_ISSUER=$(printf "%s" "$ISSUER" | sed "s/0/O/")
        else
            NEW_ISSUER=$(printf "%s" "$ISSUER" | sed "s/.$/ /")
        fi
        # avoid negative serial number
        # only change 16 hex digits in the middle
        NEW_SERIAL=$(openssl rand -hex 8)
<<<<<<< HEAD
        NEW_SERIAL=$(echo $SERIAL | sed "s/.\{16\}\(.\{4\}\)\$/$NEW_SERIAL\1/")
=======
        NEW_SERIAL=$(printf "%s" "$SERIAL" | sed "s/.\{16\}\(.\{4\}\)\$/$NEW_SERIAL\1/")
>>>>>>> fc13b296
    else
        NEW_ISSUER=$ISSUER
        NEW_SERIAL=$SERIAL
    fi
    ISSUER=$(printf "%s" "$ISSUER" | hexlify)
    NEW_ISSUER=$(printf "%s" "$NEW_ISSUER" | hexlify)
    NEW_ISSUER_DN="$(printf "%s" "$ISSUER_DN" | hexlify | sed "s/$ISSUER/$NEW_ISSUER/" | unhexlify)"
    CLONED_CERT="${CERT}.cert"
    CLONED_KEY="${CERT}.key"
    FAKE_ISSUER_KEY="${CERT}.CA.key"
    FAKE_ISSUER_CERT="${CERT}.CA.cert"


    OLD_MODULUS="$(openssl x509 -in "$CERT" -modulus -noout \
        | sed -e 's/Modulus=//' | tr "[:upper:]" "[:lower:]")"
    if [[ $OLD_MODULUS = "wrong algorithm type" ]] ; then
        # it's EC and not RSA (or maybe DSA...)
<<<<<<< HEAD
        offset="$(openssl x509 -in "$CERT_FILE" -pubkey -noout 2> /dev/null \
=======
        SCHEME=ec
        offset="$(openssl x509 -in "$CERT" -pubkey -noout 2> /dev/null \
>>>>>>> fc13b296
            | openssl asn1parse \
            | tail -n1 |sed 's/ \+\([0-9]\+\):.*/\1/')"
        OLD_MODULUS="$(openssl x509 -in "$CERT" -pubkey -noout 2> /dev/null \
            | openssl asn1parse -offset $offset -noout \
                -out >(dd bs=1 skip=2 2> /dev/null | hexlify))"
        EC_OID="$(openssl x509 -in "$CERT" -text -noout \
            | grep "ASN1 OID: " | sed 's/.*: //')"
<<<<<<< HEAD
        NEW_MODULUS="$(generate_ec_key "$EC_OID" "$CLONED_KEY_FILE")"
        if [ $ISSUER = $SUBJECT ] ; then
            FAKE_ISSUER_KEY_FILE="$CLONED_KEY_FILE"
            FAKE_ISSUER_CERT="$CLONED_CERT_FILE"
        else
            openssl req -x509 -new -nodes -days 1024 -sha256 \
                -newkey ec:<(echo "$EC_PARAMS") \
                -subj "$NEW_ISSUER_DN" \
                -keyout "$FAKE_ISSUER_KEY_FILE" \
                -out "$FAKE_ISSUER_CERT_FILE" 2> /dev/null
=======
        NEW_MODULUS="$(generate_ec_key "$EC_OID" "$CLONED_KEY")"
        if [[ $SELF_SIGNED = true ]] ; then
            FAKE_ISSUER_KEY="$CLONED_KEY"
            FAKE_ISSUER_CERT="$CLONED_CERT"
        else
            if [[ $REUSE_KEYS = true ]] && [[ -f "$DIR/EC" ]] ; then
                openssl req -x509 -new -nodes -days 1024 -sha256 \
                    -subj "$NEW_ISSUER_DN" \
                    -addext subjectKeyIdentifier="$AUTH_KEY_IDENTIFIER" \
                    -key "$DIR/EC" \
                    -out "$FAKE_ISSUER_CERT" 2> /dev/null
                FAKE_ISSUER_KEY="$DIR/EC"
            else
                openssl req -x509 -new -nodes -days 1024 -sha256 \
                    -newkey ec:<(echo "$EC_PARAMS") \
                    -subj "$NEW_ISSUER_DN" \
                    -addext subjectKeyIdentifier="$AUTH_KEY_IDENTIFIER" \
                    -keyout "$FAKE_ISSUER_KEY" \
                    -out "$FAKE_ISSUER_CERT" 2> /dev/null
            fi
>>>>>>> fc13b296
        fi
    else
        SCHEME=rsa
        # get the key length of the public key
        KEY_LEN="$(openssl x509  -in "$CERT" -noout -text \
            | grep Public-Key: | grep -o "[0-9]\+")"
<<<<<<< HEAD
        NEW_MODULUS="$(generate_rsa_key "$KEY_LEN" "$CLONED_KEY_FILE")"
        # get the key length of the issuer's key (same as length of the signature)
        ISSUER_KEY_LEN="$(openssl x509  -in "$CERT_FILE" -noout -text \
            -certopt ca_default -certopt no_validity \
            -certopt no_serial -certopt no_subject -certopt no_extensions \
            -certopt no_signame | tail -n+2 | tr -d ": \n" | wc -c)"
        ISSUER_KEY_LEN=$((ISSUER_KEY_LEN/2*8))
        if [ $ISSUER = $SUBJECT ] ; then
            FAKE_ISSUER_KEY_FILE="$CLONED_KEY_FILE"
            FAKE_ISSUER_CERT_FILE="$CLONED_CERT_FILE"
        else
            openssl req -x509 -new -nodes -days 1024 -sha256 \
                -newkey rsa:$ISSUER_KEY_LEN \
                -subj "$NEW_ISSUER_DN" \
                -keyout "$FAKE_ISSUER_KEY_FILE" \
                -out "$FAKE_ISSUER_CERT_FILE" 2> /dev/null
=======
        NEW_MODULUS="$(generate_rsa_key "$KEY_LEN" "$CLONED_KEY")"
        if [[ $SELF_SIGNED = true ]] ; then
            FAKE_ISSUER_KEY="$CLONED_KEY"
            FAKE_ISSUER_CERT="$CLONED_CERT"
        else
            if [[ $REUSE_KEYS = true ]] && [[ -f "$DIR/RSA_2048" ]] ; then
                openssl req -x509 -new -nodes -days 1024 -sha256 \
                    -subj "$NEW_ISSUER_DN" \
                    -addext subjectKeyIdentifier="$AUTH_KEY_IDENTIFIER" \
                    -key "$DIR/RSA_2048" \
                    -out "$FAKE_ISSUER_CERT" 2> /dev/null
                FAKE_ISSUER_KEY="$DIR/RSA_2048"
            else
                openssl req -x509 -new -nodes -days 1024 -sha256 \
                    -subj "$NEW_ISSUER_DN" \
                    -addext subjectKeyIdentifier="$AUTH_KEY_IDENTIFIER" \
                    -newkey rsa:2048 \
                    -keyout "$FAKE_ISSUER_KEY" \
                    -out "$FAKE_ISSUER_CERT" 2> /dev/null
            fi
        fi
    fi

    if [ ! -z "$ISSUER_CERT" -a ! -z "$ISSUER_KEY" ] ; then
        # sign it regularly with given cert
        FAKE_ISSUER_KEY="$ISSUER_KEY"
        FAKE_ISSUER_CERT="$ISSUER_CERT"
        openssl x509 -in "$CERT" -outform DER | hexlify \
            | sed "s/$OLD_MODULUS/$NEW_MODULUS/" \
            | unhexlify \
            | openssl x509 -days 356 -inform DER -CAkey "$ISSUER_KEY" \
                -CA "$ISSUER_CERT" -CAcreateserial \
                -out "$CLONED_CERT"  2> /dev/null
        return-result
    else
        if [ ! -z "$ISSUER_CERT" -o ! -z "$ISSUER_KEY" ] ; then
            die "If you provide one of <KEY> or <CERT>, you must also provide the other"
>>>>>>> fc13b296
        fi
    fi

    OLD_AUTH_KEY_IDENTIFIER="$(openssl asn1parse -in "$CERT_FILE" \
        | grep -A1 ":X509v3 Authority Key Identifier" | tail -n1 \
        | sed 's/.*\[HEX DUMP\]://' | tr '[:upper:]' '[:lower:]')"

    NEW_AUTH_KEY_IDENTIFIER="$(openssl asn1parse -in "$FAKE_ISSUER_CERT_FILE" \
        | grep -A1 ":X509v3 Subject Key Identifier" | tail -n1 \
        | sed 's/.*\[HEX DUMP\]://' | tr '[:upper:]' '[:lower:]')"

    # extract old signature
    offset="$(openssl asn1parse -in "$CERT" | grep SEQUENCE \
        | tail -n1 |sed 's/ \+\([0-9]\+\):.*/\1/' | head -n1)"
    SIGNING_ALGO="$(openssl asn1parse -in "$CERT" \
        -strparse $offset -noout -out >(hexlify))"
    offset="$(openssl asn1parse -in "$CERT" \
        | tail -n1 |sed 's/ \+\([0-9]\+\):.*/\1/' | head -n1)"
    OLD_SIGNATURE="$(openssl asn1parse -in "$CERT" \
        -strparse $offset -noout -out >(hexlify))"
    OLD_TBS_CERTIFICATE="$(openssl asn1parse -in "$CERT" \
        -strparse 4 -noout -out >(hexlify))"

    # create new signature
    NEW_TBS_CERTIFICATE="$(printf "%s" "$OLD_TBS_CERTIFICATE" \
        | sed "s/$ISSUER/$NEW_ISSUER/" \
        | sed "s/$SERIAL/$NEW_SERIAL/" \
<<<<<<< HEAD
        | sed "s/$OLD_AUTH_KEY_IDENTIFIER/$NEW_AUTH_KEY_IDENTIFIER/" \
=======
>>>>>>> fc13b296
        | sed "s/$OLD_MODULUS/$NEW_MODULUS/")"
    # TODO replace Authority Key Identifier too

    digest="$(oid "$SIGNING_ALGO")"
    NEW_SIGNATURE="$(printf "%s" "$NEW_TBS_CERTIFICATE" | unhexlify \
<<<<<<< HEAD
        | openssl $digest -sign $SIGNING_KEY \
=======
        | openssl $digest -sign "$FAKE_ISSUER_KEY" \
>>>>>>> fc13b296
        | hexlify)"

    # replace signature, compute new asn1 length
    OLD_ASN1_SIG=$(asn1-bitstring $OLD_SIGNATURE)
    NEW_ASN1_SIG=$(asn1-bitstring $NEW_SIGNATURE)

<<<<<<< HEAD
    OLD_CERT_LENGTH="$(openssl x509 -in "$CERT_FILE" -outform der \
        | dd bs=2 skip=1 count=1 2> /dev/null | hexlify)"
    OLD_CERT_LENGTH=$((16#$OLD_CERT_LENGTH))
    NEW_CERT_LENGTH=$((OLD_CERT_LENGTH-${#OLD_ASN1_SIG}/2+${#NEW_ASN1_SIG}/2))
    OLD_CERT_LENGTH="$(printf "%04x" $OLD_CERT_LENGTH)"
    NEW_CERT_LENGTH="$(printf "%04x" $NEW_CERT_LENGTH)"

    OLD_AUTH_KEY_IDENTIFIER=$((${#OLD_AUTH_KEY_IDENTIFIER}/2))$OLD_AUTH_KEY_IDENTIFIER
    NEW_AUTH_KEY_IDENTIFIER=$((${#NEW_AUTH_KEY_IDENTIFIER}/2))$NEW_AUTH_KEY_IDENTIFIER
    openssl x509 -in "$CERT_FILE" -outform DER | hexlify \
        | sed "s/$OLD_MODULUS/$NEW_MODULUS/" \
        | sed "s/$ISSUER/$NEW_ISSUER/" \
        | sed "s/$SERIAL/$NEW_SERIAL/" \
        | sed "s/$OLD_AUTH_KEY_IDENTIFIER/$NEW_AUTH_KEY_IDENTIFIER/" \
        | sed "s/$OLD_ASN1_SIG/$NEW_ASN1_SIG/" \
        | sed "s/^\(....\)$OLD_CERT_LENGTH/\1$NEW_CERT_LENGTH/" \
        | unhexlify \
        | openssl x509 -inform DER -outform PEM > "$CLONED_CERT_FILE"
    if [ ! -s "$CLONED_CERT_FILE" ] ; then
=======
    OLD_CERT_LENGTH="$(openssl x509 -in "$CERT" -outform der \
        | dd bs=2 skip=1 count=1 2> /dev/null | hexlify)"
    OLD_CERT_LENGTH=$((16#$OLD_CERT_LENGTH))
    NEW_CERT_LENGTH=$((OLD_CERT_LENGTH \
        -${#OLD_ASN1_SIG}/2+${#NEW_ASN1_SIG}/2 \
        ))
    OLD_CERT_LENGTH="$(printf "%04x" $OLD_CERT_LENGTH)"
    NEW_CERT_LENGTH="$(printf "%04x" $NEW_CERT_LENGTH)"

    openssl x509 -in "$CERT" -outform DER | hexlify \
        | sed "s/$OLD_MODULUS/$NEW_MODULUS/" \
        | sed "s/$ISSUER/$NEW_ISSUER/" \
        | sed "s/$SERIAL/$NEW_SERIAL/" \
        | sed "s/$OLD_ASN1_SIG/$NEW_ASN1_SIG/" \
        | sed "s/^\(....\)$OLD_CERT_LENGTH/\1$NEW_CERT_LENGTH/" \
        | unhexlify \
        | openssl x509 -inform DER -outform PEM > "$CLONED_CERT"

    if [ ! -s "$CLONED_CERT" ] ; then
>>>>>>> fc13b296
        echo "Cloning failed" >&2
        rm "$CLONED_CERT"
        rm "$CLONED_KEY"
        exit 1
    fi
    return-result
}

function return-result () {
    sanity-check || ( rm -rf "$CLONED_KEY" "$CLONED_CERT" ; exit 1)
    printf "%s\n" "$CLONED_KEY"
    printf "%s\n" "$CLONED_CERT"
    exit 0
}

<<<<<<< HEAD
# save all certificates in chain
if [[ -f "$HOST" ]] ; then
    cat "$HOST" | parse_certs
else
    openssl s_client -servername "$SNI" \
        -verify 5 \
        -showcerts -connect "$HOST" < /dev/null 2>/dev/null | \
         parse_certs
fi
=======
function sanity-check () {
    # check whether the key pair matches, and whether the cert validates
    diff -q <(openssl x509 -in "$CLONED_CERT" -pubkey -noout 2> /dev/null ) \
        <(openssl $SCHEME -in "$CLONED_KEY" -pubout 2> /dev/null) \
        || ( echo Key mismatch, probably due to a bug >&2; return 1 )
    openssl verify -CAfile "$FAKE_ISSUER_CERT" "$CLONED_CERT" > /dev/null \
        || ( echo Verification failed, probably due to a bug >&2; return 1 )
}
>>>>>>> fc13b296

function main () {
    if [[ -f "$HOST" ]] ; then
        clone_cert "$HOST"
    else
        # save all certificates in chain
        openssl s_client -servername "$SNI" \
            -verify 5 \
            -showcerts -connect "$HOST" < /dev/null 2>/dev/null | \
             parse_certs
        # clone the host cert
        clone_cert "$DIR/${CERTNAME}_0"
    fi
}

main<|MERGE_RESOLUTION|>--- conflicted
+++ resolved
@@ -136,31 +136,6 @@
 END_HEREDOC
 )
 
-<<<<<<< HEAD
-EC_PARAMS=$(cat <<'END_HEREDOC'
------BEGIN EC PARAMETERS-----
-MIIBogIBATBMBgcqhkjOPQEBAkEAqt2duNvpxIs/1OauM8n8B8swjbOzydIO1mOc
-ynAzCHF9TZsAm8ZoQq7NoSrmo4DmKIH/Ly2CxoUoqmBWWDpI8zCBhARAqt2duNvp
-xIs/1OauM8n8B8swjbOzydIO1mOcynAzCHF9TZsAm8ZoQq7NoSrmo4DmKIH/Ly2C
-xoUoqmBWWDpI8ARAfLu8+UQc+rduGJDkaITq4yH3DAvLSYFSeJdQS+w+NqYrzfoj
-BJdlQPZFAIXy2uFFwiVTtGV2NokYDqJXGGdCPgSBgQRkDs5cEniHF7nBugbLwqb+
-uoWEJFjFbd6dsXWNOcAxPYK6UXNc2z6kmap3p9aUOmT3o/Jf4m8GtRuqJpb6kDXa
-W1NL1ZX1rw+iyJI3bISs4btOMBm3FjTAETEVnK4DzunZkyGEvu8ha9cd8trfhqYn
-MG7P+W27i6zhmLYeAPizMgJBAKrdnbjb6cSLP9TmrjPJ/AfLMI2zs8nSDtZjnMpw
-MwhwVT5cQUypJhlBhmEZf6wQRx2x04EIXdrdtYeWgpypAGkCAQE=
------END EC PARAMETERS-----
-END_HEREDOC
-)
-
-
-if [[ ! -z $COMPROMISED_KEY ]] ; then
-    if [[ ! -f $COMPROMISED_KEY ]] ; then
-        echo "File not found: $COMPROMISED_KEY" >&2
-        exit 1
-    fi
-fi
-=======
->>>>>>> fc13b296
 
 set -u
 
@@ -310,25 +285,6 @@
     xxd -p -r
 }
 
-function asn1-bitstring(){
-    # https://docs.microsoft.com/en-us/windows/desktop/seccertenroll/about-bit-string
-    data=$1
-    len=$((${#data}/2+1))
-    if [ $len -le 127 ] ; then
-        len=$(printf "%02x" $len)
-    else
-        if [ $len -lt 256 ] ; then
-            len=$(printf "81%02x" $len)
-        else
-            len=$(printf "82%04x" $len)
-        fi
-    fi
-    printf "03%s00%s" $len $data
-}
-<<<<<<< HEAD
-
-=======
->>>>>>> fc13b296
 
 function extract-values () {
     # extract all the values we need from the original cert
@@ -375,13 +331,8 @@
             NEW_ISSUER=$(printf "%s" "$ISSUER" | sed "s/.$/ /")
         fi
         # avoid negative serial number
-        # only change 16 hex digits in the middle
-        NEW_SERIAL=$(openssl rand -hex 8)
-<<<<<<< HEAD
-        NEW_SERIAL=$(echo $SERIAL | sed "s/.\{16\}\(.\{4\}\)\$/$NEW_SERIAL\1/")
-=======
-        NEW_SERIAL=$(printf "%s" "$SERIAL" | sed "s/.\{16\}\(.\{4\}\)\$/$NEW_SERIAL\1/")
->>>>>>> fc13b296
+        # if very first bit 1, change it
+        NEW_SERIAL=$(echo $NEW_SERIAL | sed 's/^[4-9a-f]/3/')
     else
         NEW_ISSUER=$ISSUER
         NEW_SERIAL=$SERIAL
@@ -398,13 +349,8 @@
     OLD_MODULUS="$(openssl x509 -in "$CERT" -modulus -noout \
         | sed -e 's/Modulus=//' | tr "[:upper:]" "[:lower:]")"
     if [[ $OLD_MODULUS = "wrong algorithm type" ]] ; then
-        # it's EC and not RSA (or maybe DSA...)
-<<<<<<< HEAD
+        # it's EC and not RSA
         offset="$(openssl x509 -in "$CERT_FILE" -pubkey -noout 2> /dev/null \
-=======
-        SCHEME=ec
-        offset="$(openssl x509 -in "$CERT" -pubkey -noout 2> /dev/null \
->>>>>>> fc13b296
             | openssl asn1parse \
             | tail -n1 |sed 's/ \+\([0-9]\+\):.*/\1/')"
         OLD_MODULUS="$(openssl x509 -in "$CERT" -pubkey -noout 2> /dev/null \
@@ -412,18 +358,6 @@
                 -out >(dd bs=1 skip=2 2> /dev/null | hexlify))"
         EC_OID="$(openssl x509 -in "$CERT" -text -noout \
             | grep "ASN1 OID: " | sed 's/.*: //')"
-<<<<<<< HEAD
-        NEW_MODULUS="$(generate_ec_key "$EC_OID" "$CLONED_KEY_FILE")"
-        if [ $ISSUER = $SUBJECT ] ; then
-            FAKE_ISSUER_KEY_FILE="$CLONED_KEY_FILE"
-            FAKE_ISSUER_CERT="$CLONED_CERT_FILE"
-        else
-            openssl req -x509 -new -nodes -days 1024 -sha256 \
-                -newkey ec:<(echo "$EC_PARAMS") \
-                -subj "$NEW_ISSUER_DN" \
-                -keyout "$FAKE_ISSUER_KEY_FILE" \
-                -out "$FAKE_ISSUER_CERT_FILE" 2> /dev/null
-=======
         NEW_MODULUS="$(generate_ec_key "$EC_OID" "$CLONED_KEY")"
         if [[ $SELF_SIGNED = true ]] ; then
             FAKE_ISSUER_KEY="$CLONED_KEY"
@@ -444,16 +378,14 @@
                     -keyout "$FAKE_ISSUER_KEY" \
                     -out "$FAKE_ISSUER_CERT" 2> /dev/null
             fi
->>>>>>> fc13b296
         fi
     else
         SCHEME=rsa
         # get the key length of the public key
         KEY_LEN="$(openssl x509  -in "$CERT" -noout -text \
             | grep Public-Key: | grep -o "[0-9]\+")"
-<<<<<<< HEAD
         NEW_MODULUS="$(generate_rsa_key "$KEY_LEN" "$CLONED_KEY_FILE")"
-        # get the key length of the issuer's key (same as length of the signature)
+        # get the key length of the issuer (or length of the signature)
         ISSUER_KEY_LEN="$(openssl x509  -in "$CERT_FILE" -noout -text \
             -certopt ca_default -certopt no_validity \
             -certopt no_serial -certopt no_subject -certopt no_extensions \
@@ -461,62 +393,14 @@
         ISSUER_KEY_LEN=$((ISSUER_KEY_LEN/2*8))
         if [ $ISSUER = $SUBJECT ] ; then
             FAKE_ISSUER_KEY_FILE="$CLONED_KEY_FILE"
-            FAKE_ISSUER_CERT_FILE="$CLONED_CERT_FILE"
+            FAKE_ISSUER_CERT="$CLONED_CERT_FILE"
         else
-            openssl req -x509 -new -nodes -days 1024 -sha256 \
-                -newkey rsa:$ISSUER_KEY_LEN \
-                -subj "$NEW_ISSUER_DN" \
-                -keyout "$FAKE_ISSUER_KEY_FILE" \
-                -out "$FAKE_ISSUER_CERT_FILE" 2> /dev/null
-=======
-        NEW_MODULUS="$(generate_rsa_key "$KEY_LEN" "$CLONED_KEY")"
-        if [[ $SELF_SIGNED = true ]] ; then
-            FAKE_ISSUER_KEY="$CLONED_KEY"
-            FAKE_ISSUER_CERT="$CLONED_CERT"
-        else
-            if [[ $REUSE_KEYS = true ]] && [[ -f "$DIR/RSA_2048" ]] ; then
-                openssl req -x509 -new -nodes -days 1024 -sha256 \
-                    -subj "$NEW_ISSUER_DN" \
-                    -addext subjectKeyIdentifier="$AUTH_KEY_IDENTIFIER" \
-                    -key "$DIR/RSA_2048" \
-                    -out "$FAKE_ISSUER_CERT" 2> /dev/null
-                FAKE_ISSUER_KEY="$DIR/RSA_2048"
-            else
-                openssl req -x509 -new -nodes -days 1024 -sha256 \
-                    -subj "$NEW_ISSUER_DN" \
-                    -addext subjectKeyIdentifier="$AUTH_KEY_IDENTIFIER" \
-                    -newkey rsa:2048 \
-                    -keyout "$FAKE_ISSUER_KEY" \
-                    -out "$FAKE_ISSUER_CERT" 2> /dev/null
-            fi
+            openssl req -x509 -new -nodes -newkey rsa:$ISSUER_KEY_LEN \
+                -keyout "$FAKE_ISSUER_KEY_FILE" -days 1024 -out "$FAKE_ISSUER_CERT_FILE" \
+                -sha256  -subj "$NEW_ISSUER_DN" 2> /dev/null
         fi
     fi
 
-    if [ ! -z "$ISSUER_CERT" -a ! -z "$ISSUER_KEY" ] ; then
-        # sign it regularly with given cert
-        FAKE_ISSUER_KEY="$ISSUER_KEY"
-        FAKE_ISSUER_CERT="$ISSUER_CERT"
-        openssl x509 -in "$CERT" -outform DER | hexlify \
-            | sed "s/$OLD_MODULUS/$NEW_MODULUS/" \
-            | unhexlify \
-            | openssl x509 -days 356 -inform DER -CAkey "$ISSUER_KEY" \
-                -CA "$ISSUER_CERT" -CAcreateserial \
-                -out "$CLONED_CERT"  2> /dev/null
-        return-result
-    else
-        if [ ! -z "$ISSUER_CERT" -o ! -z "$ISSUER_KEY" ] ; then
-            die "If you provide one of <KEY> or <CERT>, you must also provide the other"
->>>>>>> fc13b296
-        fi
-    fi
-
-    OLD_AUTH_KEY_IDENTIFIER="$(openssl asn1parse -in "$CERT_FILE" \
-        | grep -A1 ":X509v3 Authority Key Identifier" | tail -n1 \
-        | sed 's/.*\[HEX DUMP\]://' | tr '[:upper:]' '[:lower:]')"
-
-    NEW_AUTH_KEY_IDENTIFIER="$(openssl asn1parse -in "$FAKE_ISSUER_CERT_FILE" \
-        | grep -A1 ":X509v3 Subject Key Identifier" | tail -n1 \
-        | sed 's/.*\[HEX DUMP\]://' | tr '[:upper:]' '[:lower:]')"
 
     # extract old signature
     offset="$(openssl asn1parse -in "$CERT" | grep SEQUENCE \
@@ -532,69 +416,40 @@
 
     # create new signature
     NEW_TBS_CERTIFICATE="$(printf "%s" "$OLD_TBS_CERTIFICATE" \
-        | sed "s/$ISSUER/$NEW_ISSUER/" \
-        | sed "s/$SERIAL/$NEW_SERIAL/" \
-<<<<<<< HEAD
-        | sed "s/$OLD_AUTH_KEY_IDENTIFIER/$NEW_AUTH_KEY_IDENTIFIER/" \
-=======
->>>>>>> fc13b296
         | sed "s/$OLD_MODULUS/$NEW_MODULUS/")"
-    # TODO replace Authority Key Identifier too
 
     digest="$(oid "$SIGNING_ALGO")"
     NEW_SIGNATURE="$(printf "%s" "$NEW_TBS_CERTIFICATE" | unhexlify \
-<<<<<<< HEAD
-        | openssl $digest -sign $SIGNING_KEY \
-=======
-        | openssl $digest -sign "$FAKE_ISSUER_KEY" \
->>>>>>> fc13b296
-        | hexlify)"
-
-    # replace signature, compute new asn1 length
-    OLD_ASN1_SIG=$(asn1-bitstring $OLD_SIGNATURE)
-    NEW_ASN1_SIG=$(asn1-bitstring $NEW_SIGNATURE)
-
-<<<<<<< HEAD
-    OLD_CERT_LENGTH="$(openssl x509 -in "$CERT_FILE" -outform der \
-        | dd bs=2 skip=1 count=1 2> /dev/null | hexlify)"
-    OLD_CERT_LENGTH=$((16#$OLD_CERT_LENGTH))
-    NEW_CERT_LENGTH=$((OLD_CERT_LENGTH-${#OLD_ASN1_SIG}/2+${#NEW_ASN1_SIG}/2))
-    OLD_CERT_LENGTH="$(printf "%04x" $OLD_CERT_LENGTH)"
-    NEW_CERT_LENGTH="$(printf "%04x" $NEW_CERT_LENGTH)"
-
-    OLD_AUTH_KEY_IDENTIFIER=$((${#OLD_AUTH_KEY_IDENTIFIER}/2))$OLD_AUTH_KEY_IDENTIFIER
-    NEW_AUTH_KEY_IDENTIFIER=$((${#NEW_AUTH_KEY_IDENTIFIER}/2))$NEW_AUTH_KEY_IDENTIFIER
-    openssl x509 -in "$CERT_FILE" -outform DER | hexlify \
-        | sed "s/$OLD_MODULUS/$NEW_MODULUS/" \
-        | sed "s/$ISSUER/$NEW_ISSUER/" \
-        | sed "s/$SERIAL/$NEW_SERIAL/" \
-        | sed "s/$OLD_AUTH_KEY_IDENTIFIER/$NEW_AUTH_KEY_IDENTIFIER/" \
-        | sed "s/$OLD_ASN1_SIG/$NEW_ASN1_SIG/" \
-        | sed "s/^\(....\)$OLD_CERT_LENGTH/\1$NEW_CERT_LENGTH/" \
-        | unhexlify \
-        | openssl x509 -inform DER -outform PEM > "$CLONED_CERT_FILE"
+        | openssl dgst -$digest | openssl pkeyutl -sign "$SIGNING_KEY" | hexlify)"
+
+    # replace signature
+    if [ ${#NEW_SIGNATURE} = ${#OLD_SIGNATURE} ] ; then
+        openssl x509 -in "$CERT_FILE" -outform DER | hexlify \
+            | sed "s/$OLD_MODULUS/$NEW_MODULUS/" \
+            | sed "s/$ISSUER/$NEW_ISSUER/" \
+            | sed "s/$SERIAL/$NEW_SERIAL/" \
+            | sed "s/$OLD_SIGNATURE/$NEW_SIGNATURE/" \
+            | unhexlify \
+            | openssl x509 -inform DER -outform PEM > "$CLONED_CERT_FILE"
+    else
+        # if the signatures have different lengths, simply replacing binary
+        # blobs won't work.
+        # TODO this causes it to be self-signed
+        STRDAY="$(date +%s --date="$(openssl x509 -noout -startdate -in "$CERT_FILE" \
+            | sed 's/^[^=]*=//')" ||:)"
+        ENDDAY="$(date +%s --date="$(openssl x509 -noout -enddate -in "$CERT_FILE" \
+            | sed 's/^[^=]*=//')" ||:)"
+        DAYS=$(( ENDDAY/86400 - STRDAY/86400 ))
+        if which faketime > /dev/null ; then
+            faketime @$STRDAY \
+                openssl x509 -days $DAYS -in "$CERT_FILE" -signkey "$SIGNING_KEY" \
+                2> /dev/null > "$CLONED_CERT_FILE"
+        else
+            openssl x509 -days $DAYS -in "$CERT_FILE" -signkey "$SIGNING_KEY" \
+                2> /dev/null > "$CLONED_CERT_FILE"
+        fi
+    fi
     if [ ! -s "$CLONED_CERT_FILE" ] ; then
-=======
-    OLD_CERT_LENGTH="$(openssl x509 -in "$CERT" -outform der \
-        | dd bs=2 skip=1 count=1 2> /dev/null | hexlify)"
-    OLD_CERT_LENGTH=$((16#$OLD_CERT_LENGTH))
-    NEW_CERT_LENGTH=$((OLD_CERT_LENGTH \
-        -${#OLD_ASN1_SIG}/2+${#NEW_ASN1_SIG}/2 \
-        ))
-    OLD_CERT_LENGTH="$(printf "%04x" $OLD_CERT_LENGTH)"
-    NEW_CERT_LENGTH="$(printf "%04x" $NEW_CERT_LENGTH)"
-
-    openssl x509 -in "$CERT" -outform DER | hexlify \
-        | sed "s/$OLD_MODULUS/$NEW_MODULUS/" \
-        | sed "s/$ISSUER/$NEW_ISSUER/" \
-        | sed "s/$SERIAL/$NEW_SERIAL/" \
-        | sed "s/$OLD_ASN1_SIG/$NEW_ASN1_SIG/" \
-        | sed "s/^\(....\)$OLD_CERT_LENGTH/\1$NEW_CERT_LENGTH/" \
-        | unhexlify \
-        | openssl x509 -inform DER -outform PEM > "$CLONED_CERT"
-
-    if [ ! -s "$CLONED_CERT" ] ; then
->>>>>>> fc13b296
         echo "Cloning failed" >&2
         rm "$CLONED_CERT"
         rm "$CLONED_KEY"
@@ -610,26 +465,14 @@
     exit 0
 }
 
-<<<<<<< HEAD
 # save all certificates in chain
 if [[ -f "$HOST" ]] ; then
     cat "$HOST" | parse_certs
 else
     openssl s_client -servername "$SNI" \
-        -verify 5 \
         -showcerts -connect "$HOST" < /dev/null 2>/dev/null | \
          parse_certs
 fi
-=======
-function sanity-check () {
-    # check whether the key pair matches, and whether the cert validates
-    diff -q <(openssl x509 -in "$CLONED_CERT" -pubkey -noout 2> /dev/null ) \
-        <(openssl $SCHEME -in "$CLONED_KEY" -pubout 2> /dev/null) \
-        || ( echo Key mismatch, probably due to a bug >&2; return 1 )
-    openssl verify -CAfile "$FAKE_ISSUER_CERT" "$CLONED_CERT" > /dev/null \
-        || ( echo Verification failed, probably due to a bug >&2; return 1 )
-}
->>>>>>> fc13b296
 
 function main () {
     if [[ -f "$HOST" ]] ; then
